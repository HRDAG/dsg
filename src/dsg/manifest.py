# Author: PB & Claude
# Maintainer: PB
# Original date: 2025.05.10
# License: (c) HRDAG, 2025, GPL-2 or newer
#
# ------

from __future__ import annotations
from collections import OrderedDict
from datetime import datetime
from zoneinfo import ZoneInfo
import os
from pathlib import Path
import importlib.metadata
import unicodedata

import orjson
import loguru
from pydantic import BaseModel, Field, field_validator
from typing import Annotated, Union, Literal, Optional
import xxhash

# Get the package version from pyproject.toml
try:
    PKG_VERSION = importlib.metadata.version("dsg")
except importlib.metadata.PackageNotFoundError:  # pragma: no cover - package will be installed in normal use
    # Default for development environment when package is not installed
    PKG_VERSION = "0.1.0"

# Los Angeles timezone
LA_TIMEZONE = ZoneInfo("America/Los_Angeles")
logger = loguru.logger


def _dt(tm: datetime | None = None) -> str:
    """Return the current time in LA timezone as an ISO format string."""
    if tm:
        return tm.isoformat(timespec="seconds")
    return datetime.now(LA_TIMEZONE).isoformat(timespec="seconds")


class FileRef(BaseModel):
    """File reference representing a regular file in the manifest"""

    type: Literal["file"]
    path: str
    user: str = ""
    filesize: int
    mtime: str  # ISO format datetime string
    hash: str = ""

    @classmethod
    def _from_path(cls, full_path: Path, path: str) -> FileRef:
        """Create a FileRef from a filesystem path"""
        stat_info = full_path.stat()
        mtime_iso = _dt(datetime.fromtimestamp(stat_info.st_mtime, LA_TIMEZONE))
        return cls(
            type="file", path=path, filesize=stat_info.st_size, mtime=mtime_iso, hash=""
        )

    def eq_shallow(self, other) -> bool:
        """
        Compare FileRef objects ignoring the hash value.
        Used for situations where we want to check if metadata matches
        but hash hasn't been computed yet.
        """
        if not isinstance(other, FileRef):
            return False
        return (
            self.path == other.path and
            self.filesize == other.filesize and
            self.mtime == other.mtime
        )

    def __eq__(self, other) -> bool:
        """
        Two FileRef objects are equal if they have the same path and hash.
        This ensures that files with same content are considered equal,
        regardless of metadata differences.

        Raises a ValueError if either object is missing a hash value,
        as all files should have complete metadata at comparison time.
        """
        if not isinstance(other, FileRef):
            return False

        # First check path is the same
        if self.path != other.path:
            return False

        # Ensure hashes exist - this is a strict requirement for equality checks
        if not self.hash or not other.hash:
            raise ValueError(f"Cannot compare FileRef objects with missing hash values: {self.path}")

        # Compare hash values
        return self.hash == other.hash


class LinkRef(BaseModel):
    """Symlink reference representing a symbolic link in the manifest"""

    type: Literal["link"]
    path: str
    user: str = ""
    reference: str  # The target of the symlink (MUST be relative within project)

    @field_validator("reference")
    def validate_reference(cls, v: str, info):
        """Ensure reference is a relative path and doesn't escape project."""
        if os.path.isabs(v):
            raise ValueError("Symlink target must be a relative path")

        path = info.data.get("path", "")
        path_parts = path.split("/")
        ref_parts = v.split("/")
        max_up_levels = len([p for p in path_parts if p and p != "."])
        actual_up_levels = len([p for p in ref_parts if p == ".."])
        if actual_up_levels > max_up_levels:
            raise ValueError("Symlink target attempts to escape project directory")
        return v

    def eq_shallow(self, other) -> bool:
        """
        Compare LinkRef objects to see if they reference the same target.
        Used for situations where we want to check if the symlink targets match.
        """
        if not isinstance(other, LinkRef):
            return False
        return (
            self.path == other.path and
            self.reference == other.reference
        )

    def __eq__(self, other) -> bool:
        """
        Two LinkRef objects are equal if they have the same path and reference.
        This matches the behavior of eq_shallow since links don't have hash values.
        """
        if not isinstance(other, LinkRef):
            return False
        return (
            self.path == other.path and
            self.reference == other.reference
        )

    @classmethod
    def _from_path(cls, full_path: Path, path: str, project_root: Path) -> LinkRef:
        """Create a LinkRef from a symlink path with validation"""
        # Get the symlink target exactly as stored (not resolved)
        raw_target = os.readlink(full_path)
        if os.path.isabs(raw_target):
            emsg = (f"Symlink at {path} has absolute target: {raw_target}. "
                    "Only relative paths within project are allowed.")
            logger.warning(emsg)
            return None

        # Validate that the symlink doesn't escape project directory
        path_parts = path.split("/")
        ref_parts = raw_target.split("/")
        max_up_levels = len([p for p in path_parts if p and p != "."])
        actual_up_levels = len([p for p in ref_parts if p == ".."])
        if actual_up_levels > max_up_levels:
            emsg = f"Symlink at {path} attempts to escape project directory with target: {raw_target}"
            logger.warning(emsg)
            return None

        return cls(type="link", path=path, reference=raw_target)


# Use discriminated union
ManifestEntry = Annotated[Union[FileRef, LinkRef], Field(discriminator="type")]


class ManifestMetadata(BaseModel):
    """Metadata about a manifest snapshot"""

    manifest_version: str = PKG_VERSION  # Use the package version from pyproject.toml
    snapshot_id: str
    created_at: str  # ISO format datetime string for consistency
    entry_count: int
    entries_hash: str
    created_by: Optional[str] = None

    # Snapshot-specific fields (optional - only used for snapshot manifests)
    snapshot_message: Optional[str] = None  # User-provided sync message
    snapshot_previous: Optional[str] = None  # Reference to previous snapshot (e.g., s1)
    snapshot_hash: Optional[str] = None  # Hash of entries_hash + message + prev_hash
    snapshot_notes: Optional[str] = None  # Additional notes (e.g., "btrsnap-migration")

    @classmethod
    def _create(
        cls,
        entries: OrderedDict[str, ManifestEntry],
        snapshot_id: str = "",
        user_id: Optional[str] = None,
        timestamp: Optional[datetime] = None,
    ) -> ManifestMetadata:
        """Create metadata for a set of entries"""
        # Generate entries hash using xxhash3_64
        h = xxhash.xxh3_64()

        # Use entries in their original order from the OrderedDict
        for entry in entries.values():
            h.update(orjson.dumps(entry.model_dump()))
        entries_hash = h.hexdigest()

        return cls(
            snapshot_id=snapshot_id if snapshot_id else _dt(),
            created_at=_dt(timestamp),
            entry_count=len(entries),
            entries_hash=entries_hash,
            created_by=user_id,
        )


class Manifest(BaseModel):
    """Core container for manifest entries and metadata"""
    model_config = {"arbitrary_types_allowed": True}
    entries: OrderedDict[str, ManifestEntry]
    metadata: Optional[ManifestMetadata] = None

    @staticmethod
    def _normalize_path(full_path: Path, project_root: Path) -> tuple[Path, str, bool]:
        """
        Normalize a path to NFC form and rename the file if needed.

        Uses the same cross-platform approach as the migration scripts:
        - Leverages filename_validation.normalize_path for proper component-wise normalization
        - Handles the macOS filesystem issue where NFD/NFC paths may coexist
        - Returns the appropriate path for manifest storage

        Args:
            full_path: The original file path
            project_root: The project root path

        Returns:
            Tuple of (final_path, normalized_rel_path, was_logically_normalized)
        """
        from dsg.filename_validation import normalize_path

        # Use the robust component-wise normalization from filename_validation
        normalized_full_path, was_modified = normalize_path(full_path)

        if not was_modified:
            # No normalization needed
            rel_path = str(full_path.relative_to(project_root))
            return full_path, rel_path, False

        # Get the normalized relative path for manifest storage
        normalized_rel_path = str(normalized_full_path.relative_to(project_root))

        # Check if we can/should rename the file
        # Following migration script pattern: check if destination exists
        if normalized_full_path.exists() and normalized_full_path != full_path:
            # On some filesystems (like macOS HFS+/APFS), both NFD and NFC paths
            # may refer to the same file. In this case, we don't need to rename,
            # just use the NFC form in our manifests for consistency.
<<<<<<< HEAD
            logger.info(f"Path {full_path} and {normalized_full_path} both exist - using NFC form for manifest")
            return normalized_full_path, normalized_rel_path, True

=======
            # This case primarily occurs on macOS HFS+/APFS filesystems
            logger.info(f"Path {full_path} and {normalized_full_path} both exist - using NFC form for manifest")  # pragma: no cover
            return normalized_full_path, normalized_rel_path, True  # pragma: no cover
        
>>>>>>> 6442bd20
        # Try to rename the file to the normalized form
        try:
            # Ensure parent directory exists
            os.makedirs(str(normalized_full_path.parent), exist_ok=True)

            # Rename the file
            full_path.rename(normalized_full_path)
            logger.info(f"Renamed {full_path} to {normalized_full_path} for NFC normalization")
            return normalized_full_path, normalized_rel_path, True

        except Exception as e:
            # If rename fails, fall back to original path but log the issue
            logger.warning(f"Failed to rename {full_path} to {normalized_full_path}: {e}")
            rel_path = str(full_path.relative_to(project_root))
            return full_path, rel_path, False

    @staticmethod
    def create_entry(full_path: Path, project_root: Path, normalize_paths: bool = False) -> ManifestEntry:
        """Create a manifest entry for a path"""
        # Calculate relative path
        try:
            rel_path = str(full_path.relative_to(project_root))
        except ValueError:
            emsg = f"Path {full_path} is not within project root {project_root}"
            logger.error(emsg)
            raise ValueError(emsg)

        # Optionally normalize the path
        if normalize_paths:
            from dsg.filename_validation import validate_path

            # Check if path needs normalization
            is_valid, message = validate_path(rel_path)
            if not is_valid:
                if "not NFC-normalized" in message:
                    full_path, rel_path, _ = Manifest._normalize_path(full_path, project_root)
                else:
                    # TODO: Handle other validation failures (illegal chars, reserved names, etc.)
                    # Consider warning and potentially blocking manifest creation for invalid paths
                    logger.warning(f"Invalid path in manifest: {rel_path} - {message}")
                    # TODO: Add path sanitization for non-Unicode validation failures

        if full_path.is_symlink():
            return LinkRef._from_path(full_path, rel_path, project_root)
        elif full_path.is_file():
            return FileRef._from_path(full_path, rel_path)
        raise ValueError(f"Unsupported path type: {full_path}")

    def recover_or_compute_metadata(self, other_manifest: 'Manifest', user_id: str, project_root: Path) -> None:
        """
        Recover metadata for local from cache where possible, or compute new metadata.

        For entries that match by metadata with the other manifest, copy attribution.
        For all other entries, set user_id and compute hash values as needed.

        Args:
            other_manifest: The manifest to recover attribution from
            user_id: User ID to set for entries that need new attribution
            project_root: Path to project root for computing file hashes
        """
        from dsg.scanner import hash_file

        for path, entry in self.entries.items():
            other_entry = other_manifest.entries.get(path)

            # Try to recover attribution from matching entries
            if other_entry and entry.eq_shallow(other_entry):
                entry.user = other_entry.user
                if isinstance(entry, FileRef):
                    entry.hash = other_entry.hash
                continue

            # If we get here, we need to set new attribution
            entry.user = user_id

            if isinstance(entry, FileRef):
                try:
                    full_path = project_root / path
                    if full_path.is_file() and not full_path.is_symlink():
                        entry.hash = hash_file(full_path)
                    # else: file doesn't exist or is symlink - skip hash  # pragma: no cover
                except Exception as e:
                    logger.error(f"Failed to compute hash for {path}: {e}")
        self.generate_metadata(user_id=user_id)

    def _validate_symlinks(self) -> list[str]:
        """
        Validate that all symlinks point to files that exist within the manifest.
        This only identifies dangling symlinks (those pointing to files that don't
        exist in the manifest). Escaping symlinks (those pointing outside the project)
        are filtered out earlier during creation.

        Returns:
            List of paths with dangling symlinks
        """
        invalid_links = []
        for path, entry in self.entries.items():
            if isinstance(entry, LinkRef):
                source_dir = os.path.dirname(path)
                target_path = os.path.normpath(
                    os.path.join(source_dir, entry.reference)
                )
                if target_path not in self.entries:
                    invalid_links.append(path)
                    logger.debug(f"Dangling symlink: {path} -> {entry.reference} (resolved to {target_path})")
        return invalid_links

    def to_json(
        self,
        file_path: Path,
        include_metadata: bool = True,
        snapshot_id: str = "",
        user_id: Optional[str] = None,
        timestamp: Optional[datetime] = None,
    ) -> None:
        """Write manifest to disk as JSON"""
        # Validate symlinks before saving
        invalid_links = self._validate_symlinks()
        if invalid_links:
            # Note: These are dangling symlinks (pointing to non-existent targets)
            # not escaping symlinks (which would have been rejected during creation)
            logger.warning(
                f"Manifest contains {len(invalid_links)} dangling symlinks (targets don't exist): {', '.join(invalid_links)}"
            )

        # Serialize entries as a dictionary with path as key to maintain consistency
        entries_dict = {entry.path: entry.model_dump() for entry in self.entries.values()}
        output = {"entries": entries_dict}
        if include_metadata:
            # Use existing metadata or create new
            metadata = self.metadata
            if metadata is None:
                # Pass the actual OrderedDict, not a list
                # Pass timestamp if provided
                metadata = ManifestMetadata._create(self.entries, snapshot_id, user_id, timestamp)
                self.metadata = metadata  # Store for future use

            # Update the manifest version to reflect the new structure
            if hasattr(metadata, "manifest_version"):
                metadata.manifest_version = "0.1.0"  # Bump version for new structure
            # else: metadata doesn't have manifest_version attribute  # pragma: no cover

            # Add metadata as a nested object instead of flattening
            output["metadata"] = metadata.model_dump()
        # else: no metadata requested  # pragma: no cover
        json_bytes = orjson.dumps(output, option=orjson.OPT_INDENT_2)
        file_path.write_bytes(json_bytes)

    @classmethod
    def from_json(cls, file_path: Path) -> Manifest:
        """Load manifest from a JSON file, with metadata if present"""
        # Read with orjson
        json_bytes = file_path.read_bytes()
        data = orjson.loads(json_bytes)

        # Extract entries as a dictionary
        entries_data = data.pop("entries", {})
        entries = OrderedDict()

        # Ensure entries is a dictionary
        if not isinstance(entries_data, dict):
            raise ValueError(f"Expected entries to be a dictionary, got {type(entries_data).__name__}")

        # Process entries dictionary
        for path, entry_data in entries_data.items():
            entry_type = entry_data.get("type")

            if entry_type == "file":
                try:
                    entry = FileRef.model_validate(entry_data)
                    entries[path] = entry
                except Exception as e:
                    logger.warning(f"Failed to validate file entry for {path}: {e}")
            elif entry_type == "link":
                try:
                    entry = LinkRef.model_validate(entry_data)
                    entries[path] = entry
                except Exception as e:
                    logger.warning(f"Failed to validate link entry for {path}: {e}")
            else:
                logger.warning(f"Unknown entry type '{entry_type}' for path {path}")

        # Create manifest with entries in original order
        manifest = cls(entries=entries)

        # Check for metadata in the nested format
        if "metadata" in data:
            try:
                metadata_data = data.pop("metadata")
                manifest.metadata = ManifestMetadata.model_validate(metadata_data)
                logger.debug(f"Loaded metadata (version {manifest.metadata.manifest_version})")
            except Exception as e:  # pragma: no cover - metadata validation failure
                logger.warning(f"Failed to validate metadata: {e}")

        return manifest

    def verify_integrity(self) -> bool:
        """Verify that the manifest matches its metadata"""
        if self.metadata is None:
            logger.warning("No metadata available to verify against")
            return False

        # Check entry count
        if len(self.entries) != self.metadata.entry_count:
            logger.warning(
                f"Entry count mismatch: {len(self.entries)} vs {self.metadata.entry_count}"
            )
            return False

        h = xxhash.xxh3_64()
        # Use entries in their original order
        for entry in self.entries.values():
            h.update(orjson.dumps(entry.model_dump()))
        calculated_hash = h.hexdigest()
        if calculated_hash != self.metadata.entries_hash:
            logger.warning(
                f"Hash mismatch: {calculated_hash} vs {self.metadata.entries_hash}"
            )
            return False
        return True

    def generate_metadata(
        self, snapshot_id: str = "", user_id: Optional[str] = None, timestamp: Optional[datetime] = None
    ) -> None:
        """Generate metadata for this manifest"""
        self.metadata = ManifestMetadata._create(self.entries, snapshot_id, user_id, timestamp)

    def compute_snapshot_hash(
        self, message: str, prev_snapshot_hash: Optional[str] = None
    ) -> str:
        """Compute snapshot hash for chain validation.

        For s1: hash(entries_hash + snapshot_message + "")
        For others: hash(entries_hash + snapshot_message + prev_snapshot_hash)

        Args:
            message: The snapshot message to include in the hash
            prev_snapshot_hash: Hash of previous snapshot, or None for first snapshot

        Returns:
            Hexadecimal string hash for this snapshot
        """
        if not self.metadata or not self.metadata.entries_hash:
            raise ValueError("Cannot compute snapshot hash: missing metadata or entries_hash")

        h = xxhash.xxh3_64()
        h.update(self.metadata.entries_hash.encode())
        h.update(message.encode())

        if prev_snapshot_hash:
            h.update(prev_snapshot_hash.encode())
        else:
            h.update(b"")  # Empty string for first snapshot

        return h.hexdigest()


# done.<|MERGE_RESOLUTION|>--- conflicted
+++ resolved
@@ -255,16 +255,10 @@
             # On some filesystems (like macOS HFS+/APFS), both NFD and NFC paths
             # may refer to the same file. In this case, we don't need to rename,
             # just use the NFC form in our manifests for consistency.
-<<<<<<< HEAD
-            logger.info(f"Path {full_path} and {normalized_full_path} both exist - using NFC form for manifest")
-            return normalized_full_path, normalized_rel_path, True
-
-=======
             # This case primarily occurs on macOS HFS+/APFS filesystems
             logger.info(f"Path {full_path} and {normalized_full_path} both exist - using NFC form for manifest")  # pragma: no cover
             return normalized_full_path, normalized_rel_path, True  # pragma: no cover
         
->>>>>>> 6442bd20
         # Try to rename the file to the normalized form
         try:
             # Ensure parent directory exists
